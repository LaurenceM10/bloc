--- conflicted
+++ resolved
@@ -179,14 +179,9 @@
   final _eventController = StreamController<Event>.broadcast(sync: true);
   late final StreamSubscription<Event> _eventSubscription;
 
-<<<<<<< HEAD
   /// Notifies the [Bloc] of a new [event]
   /// which triggers any registered handlers.
-=======
-  final _eventController = StreamController<Event>.broadcast();
-
-  /// Notifies the [Bloc] of a new [event] which triggers [mapEventToState].
->>>>>>> f6cb33be
+
   /// If [close] has already been called, any subsequent calls to [add] will
   /// be ignored and will not result in any subsequent state changes.
   void add(Event event) {
