--- conflicted
+++ resolved
@@ -10,11 +10,7 @@
     test('uses value equality', () {
       expect(
         User(email: email, id: id),
-<<<<<<< HEAD
-        User(email: email, id: id),
-=======
         equals(User(email: email, id: id)),
->>>>>>> 0317172e
       );
     });
 
