--- conflicted
+++ resolved
@@ -13,21 +13,9 @@
 
 const _debounceDuration = Duration(milliseconds: 500);
 
-<<<<<<< HEAD
 class PostBloc extends Bloc<PostEvent, PostState> {
   PostBloc({required this.httpClient}) : super(const PostState()) {
-    on<PostFetched>(_onPostFetched, debounceTime(_debounceDuration));
-=======
-  @override
-  Stream<Transition<PostEvent, PostState>> transformEvents(
-    Stream<PostEvent> events,
-    TransitionFunction<PostEvent, PostState> transitionFn,
-  ) {
-    return super.transformEvents(
-      events.throttleTime(const Duration(milliseconds: 500)),
-      transitionFn,
-    );
->>>>>>> 70eb8ca0
+    on<PostFetched>(_onPostFetched, throttleTime(_debounceDuration));
   }
 
   final http.Client httpClient;
